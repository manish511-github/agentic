from fastapi import FastAPI
from fastapi_limiter import FastAPILimiter
import redis.asyncio as redis
import structlog
import os
from dotenv import load_dotenv
from app.agent import router as agent_router
from app.core.agents_tasks.rdagent.rd_agent_v1.router import router as rdagent_router
<<<<<<< HEAD
=======
from app.core.agents_tasks.xagent.api_routes import router as xdagent_router
>>>>>>> 62739909
from app.auth import router as auth_router
from app.api.projects import router as projects_router
from app.api.agents import router as agents_router  # Import the agents router
from app.sse import router as sse_router  # Add this import
# Import the agent generator router
from app.api.generate_profile import router as agent_generator_router
from app.database import init_db
from app.core.agents_tasks.hn_agent.hnagent import router as hnagent_router
# Import the xagent router
from app.core.agents_tasks.xagent import router as xagent_router

import math
from fastapi.middleware.cors import CORSMiddleware  # Import CORSMiddleware

# Initialize logging
structlog.configure(
    processors=[
        structlog.processors.TimeStamper(fmt="iso"),
        structlog.stdlib.add_log_level,
        structlog.processors.JSONRenderer()
    ]
)
logger = structlog.get_logger()

# Load environment variables
load_dotenv()
REDIS_URL = os.getenv("REDIS_URL")

# Initialize FastAPI app
app = FastAPI(title="Advanced Website Scraper and Reddit Marketing Agent API")

# Configure CORS
app.add_middleware(
    CORSMiddleware,
    allow_origins=["http://localhost:3000",
                   "https://rdagent-frontend.vercel.app"],  # Your frontend URL
    allow_credentials=True,
    allow_methods=["*"],  # Allows all methods
    allow_headers=["*"],  # Allows all headers
)

# Initialize rate limiter


@app.on_event("startup")
async def startup_event():
    redis_client = redis.from_url(REDIS_URL)
    await FastAPILimiter.init(redis_client)
    await init_db()
    logger.info("Rate limiter and database initialized")

# Mount router
app.include_router(agent_router)
app.include_router(rdagent_router)
app.include_router(auth_router, prefix="/auth",
                   tags=["auth"])  # Include the auth router
app.include_router(projects_router)
app.include_router(agents_router)  # Include the agents router
app.include_router(sse_router, prefix="/sse", tags=["sse"])  # Add this line
app.include_router(agent_generator_router, prefix="/agents",
                   tags=["agent"])  # Include the agent generator router
app.include_router(hnagent_router, tags=["hackernews"])
app.include_router(xagent_router, tags=["xagent"])  # Include the xagent router


# if __name__ == "__main__":
#     import uvicorn
#     uvicorn.run(app, host="0.0.0.0", port=8000, reload=True)<|MERGE_RESOLUTION|>--- conflicted
+++ resolved
@@ -6,10 +6,7 @@
 from dotenv import load_dotenv
 from app.agent import router as agent_router
 from app.core.agents_tasks.rdagent.rd_agent_v1.router import router as rdagent_router
-<<<<<<< HEAD
-=======
 from app.core.agents_tasks.xagent.api_routes import router as xdagent_router
->>>>>>> 62739909
 from app.auth import router as auth_router
 from app.api.projects import router as projects_router
 from app.api.agents import router as agents_router  # Import the agents router
